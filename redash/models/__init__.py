--- conflicted
+++ resolved
@@ -546,19 +546,12 @@
 
     @classmethod
     def outdated_queries(cls):
-<<<<<<< HEAD
-        queries = (Query.query
-                        .options(joinedload(Query.latest_query_data).load_only('retrieved_at'))
-                        .filter(Query.schedule.isnot(None))
-                        .order_by(Query.id))
-=======
         queries = (
             Query.query
             .options(joinedload(Query.latest_query_data).load_only('retrieved_at'))
             .filter(Query.schedule.isnot(None))
             .order_by(Query.id)
         )
->>>>>>> 3992bcda
 
         now = utils.utcnow()
         outdated_queries = {}
