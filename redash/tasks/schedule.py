from __future__ import absolute_import
import logging
import hashlib
import json
from datetime import datetime, timedelta

from rq.job import Job
from rq_scheduler import Scheduler

from redash import extensions, settings, rq_redis_connection, statsd_client
from redash.tasks import (
    sync_user_details,
    refresh_queries,
    remove_ghost_locks,
    empty_schedules,
    refresh_schemas,
    cleanup_query_results,
    version_check,
    send_aggregated_errors,
    Queue,
)

logger = logging.getLogger(__name__)


class StatsdRecordingScheduler(Scheduler):
    """
    RQ Scheduler Mixin that uses Redash's custom RQ Queue class to increment/modify metrics via Statsd
    """

    queue_class = Queue


rq_scheduler = StatsdRecordingScheduler(
    connection=rq_redis_connection, queue_name="periodic", interval=5
)


def job_id(kwargs):
    metadata = kwargs.copy()
    metadata["func"] = metadata["func"].__name__

    return hashlib.sha1(json.dumps(metadata, sort_keys=True).encode()).hexdigest()


def prep(kwargs):
    interval = kwargs["interval"]
    if isinstance(interval, timedelta):
        interval = int(interval.total_seconds())

    kwargs["interval"] = interval
    kwargs["result_ttl"] = kwargs.get("result_ttl", interval * 2)

    return kwargs


def schedule(kwargs):
    rq_scheduler.schedule(scheduled_time=datetime.utcnow(), id=job_id(kwargs), **kwargs)


def periodic_job_definitions():
    jobs = [
        {"func": refresh_queries, "timeout": 600, "interval": 30, "result_ttl": 600},
        {
            "func": remove_ghost_locks,
            "interval": timedelta(minutes=1),
            "result_ttl": 600,
        },
        {"func": empty_schedules, "interval": timedelta(minutes=60)},
        {
            "func": refresh_schemas,
            "interval": timedelta(minutes=settings.SCHEMAS_REFRESH_SCHEDULE),
        },
<<<<<<< HEAD
        {"func": sync_user_details, "timeout": 60, "interval": timedelta(minutes=1),},
=======
        {
            "func": sync_user_details,
            "timeout": 60,
            "interval": timedelta(minutes=1),
            "result_ttl": 600,
        },
        {"func": purge_failed_jobs, "timeout": 3600, "interval": timedelta(days=1)},
>>>>>>> 640fea5e
        {
            "func": send_aggregated_errors,
            "interval": timedelta(minutes=settings.SEND_FAILURE_EMAIL_INTERVAL),
        },
    ]

    if settings.VERSION_CHECK:
        jobs.append({"func": version_check, "interval": timedelta(days=1)})

    if settings.QUERY_RESULTS_CLEANUP_ENABLED:
        jobs.append({"func": cleanup_query_results, "interval": timedelta(minutes=5)})

    # Add your own custom periodic jobs in your dynamic_settings module.
    jobs.extend(settings.dynamic_settings.periodic_jobs() or [])

    # Add periodic jobs that are shipped as part of Redash extensions
    extensions.load_periodic_jobs(logger)
    jobs.extend(list(extensions.periodic_jobs.values()))

    return jobs


def schedule_periodic_jobs(jobs):
    job_definitions = [prep(job) for job in jobs]

    jobs_to_clean_up = Job.fetch_many(
        set([job.id for job in rq_scheduler.get_jobs()])
        - set([job_id(job) for job in job_definitions]),
        rq_redis_connection,
    )

    jobs_to_schedule = [
        job for job in job_definitions if job_id(job) not in rq_scheduler
    ]

    for job in jobs_to_clean_up:
        logger.info("Removing %s (%s) from schedule.", job.id, job.func_name)
        rq_scheduler.cancel(job)
        job.delete()

    for job in jobs_to_schedule:
        logger.info(
            "Scheduling %s (%s) with interval %s.",
            job_id(job),
            job["func"].__name__,
            job.get("interval"),
        )
        schedule(job)<|MERGE_RESOLUTION|>--- conflicted
+++ resolved
@@ -70,18 +70,13 @@
         {
             "func": refresh_schemas,
             "interval": timedelta(minutes=settings.SCHEMAS_REFRESH_SCHEDULE),
-        },
-<<<<<<< HEAD
-        {"func": sync_user_details, "timeout": 60, "interval": timedelta(minutes=1),},
-=======
+        },      
         {
             "func": sync_user_details,
             "timeout": 60,
             "interval": timedelta(minutes=1),
             "result_ttl": 600,
         },
-        {"func": purge_failed_jobs, "timeout": 3600, "interval": timedelta(days=1)},
->>>>>>> 640fea5e
         {
             "func": send_aggregated_errors,
             "interval": timedelta(minutes=settings.SEND_FAILURE_EMAIL_INTERVAL),
