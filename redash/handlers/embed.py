--- conflicted
+++ resolved
@@ -1,8 +1,5 @@
-<<<<<<< HEAD
 import json
-=======
 import logging
->>>>>>> 8719de71
 import time
 
 import pystache
@@ -15,16 +12,10 @@
 from redash.handlers import routes
 from redash.handlers.base import (get_object_or_404, org_scoped_rule,
                                   record_event)
-<<<<<<< HEAD
+
 from redash.handlers.query_results import collect_query_parameters, run_query_sync
 from redash.permissions import require_access, view_only
-from redash.utils import (collect_parameters_from_request, json_dumps)
-
-
-=======
-from redash.handlers.query_results import collect_query_parameters
-from redash.handlers.static import render_index
-from redash.utils import gen_query_hash
+from redash.utils import (collect_parameters_from_request, json_dumps, gen_query_hash)
 
 
 #
@@ -75,7 +66,6 @@
             abort(503, message="Unable to get result from the database.")
         return None
 
->>>>>>> 8719de71
 
 @routes.route(org_scoped_rule('/embed/query/<query_id>/visualization/<visualization_id>'), methods=['GET'])
 @login_required
