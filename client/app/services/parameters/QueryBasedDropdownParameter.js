--- conflicted
+++ resolved
@@ -117,7 +117,6 @@
   }
 
   loadDropdownValues() {
-<<<<<<< HEAD
     return Query.get({ id: this.queryId }).then(query => {
       const queryHasParameters = query.hasParameters();
       if (queryHasParameters && this.searchColumn) {
@@ -128,7 +127,8 @@
               this.searchTerm = searchTerm;
               return get(result, "query_result.data.rows");
             })
-            .then(mapOptionValuesToString);
+            .then(mapOptionValuesToString)
+            .catch(Promise.resolve([]));
         return this.searchTerm ? this.searchFunction(this.searchTerm) : Promise.resolve([]);
       } else {
         this.searchFunction = null;
@@ -138,23 +138,17 @@
         return QueryResult.getByQueryId(query.id, { ...this.staticParams }, -1)
           .toPromise()
           .then(result => get(result, "query_result.data.rows"))
-          .then(mapOptionValuesToString);
+          .then(mapOptionValuesToString)
+          .catch(Promise.resolve([]));
       } else if (this.parentQueryId) {
-        return Query.associatedDropdown({ queryId: this.parentQueryId, dropdownQueryId: this.queryId }).then(
-          mapOptionValuesToString
-        );
+        return Query.associatedDropdown({ queryId: this.parentQueryId, dropdownQueryId: this.queryId })
+          .then(mapOptionValuesToString)
+          .catch(Promise.resolve([]));
       }
-      return Query.asDropdown({ id: this.queryId }).then(mapOptionValuesToString);
+      return Query.asDropdown({ id: this.queryId })
+        .then(mapOptionValuesToString)
+        .catch(Promise.resolve([]));
     });
-=======
-    if (this.parentQueryId) {
-      return Query.associatedDropdown({ queryId: this.parentQueryId, dropdownQueryId: this.queryId }).catch(() =>
-        Promise.resolve([])
-      );
-    }
-
-    return Query.asDropdown({ id: this.queryId }).catch(Promise.resolve([]));
->>>>>>> fa7ecca4
   }
 }
 
