import { find, isArray, get, first, map, intersection, isEqual, isEmpty, trim, debounce, isNil } from "lodash";
import React from "react";
import PropTypes from "prop-types";
import SelectWithVirtualScroll from "@/components/SelectWithVirtualScroll";

function filterValuesThatAreNotInOptions(value, options) {
  if (isArray(value)) {
    const optionValues = map(options, option => option.value);
    return intersection(value, optionValues);
  }
  const found = find(options, option => option.value === value) !== undefined;
  return found ? value : get(first(options), "value");
}

export default class QueryBasedParameterInput extends React.Component {
  static propTypes = {
    parameter: PropTypes.any, // eslint-disable-line react/forbid-prop-types
    value: PropTypes.any, // eslint-disable-line react/forbid-prop-types
    mode: PropTypes.oneOf(["default", "multiple"]),
    queryId: PropTypes.number,
    onSelect: PropTypes.func,
    className: PropTypes.string,
  };

  static defaultProps = {
    value: null,
    mode: "default",
    parameter: null,
    queryId: null,
    onSelect: () => {},
    className: "",
  };

  constructor(props) {
    super(props);
    this.state = {
      options: [],
      value: null,
      loading: false,
      currentSearchTerm: null,
    };
  }

  componentDidMount() {
    this._loadOptions(this.props.queryId);
  }

  componentDidUpdate(prevProps) {
    if (this.props.queryId !== prevProps.queryId || this.props.parameter !== prevProps.parameter) {
      this._loadOptions(this.props.queryId);
    }

    if (this.props.value !== prevProps.value) {
      this.setValue(this.props.value);
    }
  }

  setValue(value) {
    const { options } = this.state;
    const { mode, parameter } = this.props;

    if (mode === "multiple") {
      if (isNil(value)) {
        value = [];
      }

      value = isArray(value) ? value : [value];
    }

    // parameters with search don't have options available, so we trust what we get
    if (!parameter.searchFunction) {
      value = filterValuesThatAreNotInOptions(value, options);
    }

    this.setState({ value });
    return value;
  }

  updateOptions(options) {
    this.setState({ options, loading: false }, () => {
      const updatedValue = this.setValue(this.props.value);
      if (!isEqual(updatedValue, this.props.value)) {
        this.props.onSelect(updatedValue);
      }
    });
  }

  async _loadOptions(queryId) {
    if (queryId && queryId !== this.state.queryId) {
      this.setState({ loading: true });
      const options = await this.props.parameter.loadDropdownValues(this.state.currentSearchTerm);

      // stale queryId check
      if (this.props.queryId === queryId) {
        this.updateOptions(options);
      }
    }
  }

  render() {
<<<<<<< HEAD
    const { parameter, className, value, mode, onSelect, queryId, ...otherProps } = this.props;
=======
    const { className, mode, onSelect, queryId, value, ...otherProps } = this.props;
>>>>>>> fa2b57a2
    const { loading, options } = this.state;
    const selectProps = { ...otherProps };
    if (parameter.searchFunction) {
      selectProps.filterOption = false;
      selectProps.onSearch = debounce(searchTerm => {
        if (trim(searchTerm)) {
          this.setState({ loading: true, currentSearchTerm: searchTerm });
          parameter.searchFunction(searchTerm).then(options => {
            if (this.state.currentSearchTerm === searchTerm) {
              this.updateOptions(options);
            }
          });
        }
      }, 300);
      selectProps.onChange = value => onSelect(parameter.normalizeValue(value));
    }
    return (
      <span>
        <SelectWithVirtualScroll
          className={className}
          disabled={!parameter.searchFunction && loading}
          loading={loading}
          mode={mode}
          labelInValue={!!parameter.searchColumn}
          value={this.state.value || undefined}
          onChange={onSelect}
          options={options}
          optionFilterProp="children"
          showSearch
          showArrow
          notFoundContent={isEmpty(options) && !parameter.searchColumn ? "No options available" : null}
          {...selectProps}
        />
      </span>
    );
  }
}<|MERGE_RESOLUTION|>--- conflicted
+++ resolved
@@ -98,11 +98,7 @@
   }
 
   render() {
-<<<<<<< HEAD
-    const { parameter, className, value, mode, onSelect, queryId, ...otherProps } = this.props;
-=======
-    const { className, mode, onSelect, queryId, value, ...otherProps } = this.props;
->>>>>>> fa2b57a2
+    const { parameter, className, mode, onSelect, queryId, value, ...otherProps } = this.props;
     const { loading, options } = this.state;
     const selectProps = { ...otherProps };
     if (parameter.searchFunction) {
