--- conflicted
+++ resolved
@@ -16,12 +16,7 @@
 import './index.less';
 
 export default function ColorPicker({
-<<<<<<< HEAD
-  color, placement, presetColors, presetColumns, triggerSize, interactive, children, onChange,
-  className, ...props
-=======
   color, placement, presetColors, presetColumns, interactive, children, onChange, triggerProps,
->>>>>>> c6a2725f
 }) {
   const [visible, setVisible] = useState(false);
   const validatedColor = useMemo(() => validateColor(color), [color]);
@@ -99,17 +94,10 @@
     >
       {children || (
         <Swatch
-<<<<<<< HEAD
-          className={cx('color-picker-trigger', className)}
-          color={validateColor(color)}
-          size={triggerSize}
-          {...props}
-=======
           color={validatedColor}
           size={30}
           {...triggerProps}
           className={cx('color-picker-trigger', triggerProps.className)}
->>>>>>> c6a2725f
         />
       )}
     </Popover>
@@ -132,7 +120,6 @@
   triggerProps: PropTypes.object, // eslint-disable-line react/forbid-prop-types
   children: PropTypes.node,
   onChange: PropTypes.func,
-  className: PropTypes.string,
 };
 
 ColorPicker.defaultProps = {
@@ -144,7 +131,6 @@
   triggerProps: {},
   children: null,
   onChange: () => {},
-  className: null,
 };
 
 ColorPicker.Input = ColorInput;
