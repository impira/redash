import { uniqueId } from "lodash";
import React from "react";
import PropTypes from "prop-types";
import Alert from "antd/lib/alert";
import Button from "antd/lib/button";
import Checkbox from "antd/lib/checkbox";
import Form from "antd/lib/form";
import InputNumber from "antd/lib/input-number";
import Modal from "antd/lib/modal";

import { wrap as wrapDialog, DialogPropType } from "@/components/DialogWrapper";
import CodeBlock from "@/components/CodeBlock";
<<<<<<< HEAD
import { clientConfig } from "@/services/auth";
=======

>>>>>>> f21f7e21
import "./EmbedQueryDialog.less";

class EmbedQueryDialog extends React.Component {
  static propTypes = {
    dialog: DialogPropType.isRequired,
    query: PropTypes.object.isRequired, // eslint-disable-line react/forbid-prop-types
    visualization: PropTypes.object.isRequired, // eslint-disable-line react/forbid-prop-types
  };

  state = {
    enableChangeIframeSize: false,
    iframeWidth: 720,
    iframeHeight: 391,
  };

  constructor(props) {
    super(props);
    const { query, visualization } = props;
    this.embedUrl = `${clientConfig.basePath}embed/query/${query.id}/visualization/${visualization.id}?api_key=${
      query.api_key
    }&${query.getParameters().toUrlParams()}`;

    if (window.snapshotUrlBuilder) {
      this.snapshotUrl = window.snapshotUrlBuilder(query, visualization);
    }
  }

  urlEmbedLabelId = uniqueId("url-embed-label");
  iframeEmbedLabelId = uniqueId("iframe-embed-label");

  render() {
    const { query, dialog } = this.props;
    const { enableChangeIframeSize, iframeWidth, iframeHeight } = this.state;

    return (
      <Modal
        {...dialog.props}
        className="embed-query-dialog"
        title="Embed Query"
        footer={<Button onClick={dialog.dismiss}>Close</Button>}>
        {query.is_safe ? (
          <React.Fragment>
            <h5 id={this.urlEmbedLabelId} className="m-t-0">
              Public URL
            </h5>
            <div className="m-b-30">
              <CodeBlock aria-labelledby={this.urlEmbedLabelId} data-test="EmbedIframe" copyable>
                {this.embedUrl}
              </CodeBlock>
            </div>
            <h5 id={this.iframeEmbedLabelId} className="m-t-0">
              IFrame Embed
            </h5>
            <div>
              <CodeBlock aria-labelledby={this.iframeEmbedLabelId} copyable>
                {`<iframe src="${this.embedUrl}" width="${iframeWidth}" height="${iframeHeight}"></iframe>`}
              </CodeBlock>
              <Form className="m-t-10" layout="inline">
                <Form.Item>
                  <Checkbox
                    checked={enableChangeIframeSize}
                    onChange={e => this.setState({ enableChangeIframeSize: e.target.checked })}
                  />
                </Form.Item>
                <Form.Item label="Width">
                  <InputNumber
                    className="size-input"
                    value={iframeWidth}
                    onChange={value => this.setState({ iframeWidth: value })}
                    size="small"
                    disabled={!enableChangeIframeSize}
                  />
                </Form.Item>
                <Form.Item label="Height">
                  <InputNumber
                    className="size-input"
                    value={iframeHeight}
                    onChange={value => this.setState({ iframeHeight: value })}
                    size="small"
                    disabled={!enableChangeIframeSize}
                  />
                </Form.Item>
              </Form>
            </div>
            {this.snapshotUrl && (
              <React.Fragment>
                <h5>Image Embed</h5>
                <CodeBlock copyable>{this.snapshotUrl}</CodeBlock>
              </React.Fragment>
            )}
          </React.Fragment>
        ) : (
          <Alert
            message="Currently it is not possible to embed queries that contain text parameters."
            type="error"
            data-test="EmbedErrorAlert"
          />
        )}
      </Modal>
    );
  }
}

export default wrapDialog(EmbedQueryDialog);<|MERGE_RESOLUTION|>--- conflicted
+++ resolved
@@ -10,11 +10,8 @@
 
 import { wrap as wrapDialog, DialogPropType } from "@/components/DialogWrapper";
 import CodeBlock from "@/components/CodeBlock";
-<<<<<<< HEAD
 import { clientConfig } from "@/services/auth";
-=======
 
->>>>>>> f21f7e21
 import "./EmbedQueryDialog.less";
 
 class EmbedQueryDialog extends React.Component {
