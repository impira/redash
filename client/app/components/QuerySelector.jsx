--- conflicted
+++ resolved
@@ -32,19 +32,9 @@
 
   const placeholder = "Search a query by name";
   const clearIcon = (
-<<<<<<< HEAD
     <PlainButton aria-label="Clear" onClick={() => selectQuery(null)}>
       <i className="fa fa-times hide-in-percy" />
     </PlainButton>
-=======
-    <i
-      className="fa fa-times hide-in-percy"
-      role="button"
-      tabIndex={0}
-      aria-label="Clear"
-      onClick={() => selectQuery(null)}
-    />
->>>>>>> 6cc69ec2
   );
   const spinIcon = <i className={cx("fa fa-spinner fa-pulse hide-in-percy", { hidden: !searching })} />;
 
