import React, { useState, useCallback } from "react";
import PropTypes from "prop-types";
import Button from "antd/lib/button";
import Form from "antd/lib/form";
import Modal from "antd/lib/modal";

import useImmutableCallback from "@/lib/hooks/useImmutableCallback";
import DynamicComponent from "@/components/DynamicComponent";
import InputWithCopy from "@/components/InputWithCopy";
import { UserProfile } from "@/components/proptypes";
import User from "@/services/user";
<<<<<<< HEAD
=======
import useImmutableCallback from "@/lib/hooks/useImmutableCallback";
import { useUniqueId } from "@/lib/hooks/useUniqueId";
>>>>>>> f21f7e21

export default function ApiKeyForm(props) {
  const { user, onChange } = props;

  const [loading, setLoading] = useState(false);
  const handleChange = useImmutableCallback(onChange);
  const apiKeyInputId = useUniqueId("apiKey");

  const regenerateApiKey = useCallback(() => {
    const doRegenerate = () => {
      setLoading(true);
      User.regenerateApiKey(user)
        .then(apiKey => {
          if (apiKey) {
            handleChange({ ...user, apiKey });
          }
        })
        .finally(() => {
          setLoading(false);
        });
    };

    Modal.confirm({
      title: "Regenerate API Key",
      content: "Are you sure you want to regenerate?",
      okText: "Regenerate",
      onOk: doRegenerate,
      maskClosable: true,
      autoFocusButton: null,
    });
  }, [user, handleChange]);

  return (
    <DynamicComponent name="UserProfile.ApiKeyForm" {...props}>
      <Form layout="vertical">
        <hr />
        <Form.Item label="API Key" className="m-b-10">
          <InputWithCopy id={apiKeyInputId} className="hide-in-percy" value={user.apiKey} data-test="ApiKey" readOnly />
        </Form.Item>
        <Button className="w-100" onClick={regenerateApiKey} loading={loading} data-test="RegenerateApiKey">
          Regenerate
        </Button>
      </Form>
    </DynamicComponent>
  );
}

ApiKeyForm.propTypes = {
  user: UserProfile.isRequired,
  onChange: PropTypes.func,
};

ApiKeyForm.defaultProps = {
  onChange: () => {},
};<|MERGE_RESOLUTION|>--- conflicted
+++ resolved
@@ -5,15 +5,11 @@
 import Modal from "antd/lib/modal";
 
 import useImmutableCallback from "@/lib/hooks/useImmutableCallback";
+import { useUniqueId } from "@/lib/hooks/useUniqueId";
 import DynamicComponent from "@/components/DynamicComponent";
 import InputWithCopy from "@/components/InputWithCopy";
 import { UserProfile } from "@/components/proptypes";
 import User from "@/services/user";
-<<<<<<< HEAD
-=======
-import useImmutableCallback from "@/lib/hooks/useImmutableCallback";
-import { useUniqueId } from "@/lib/hooks/useUniqueId";
->>>>>>> f21f7e21
 
 export default function ApiKeyForm(props) {
   const { user, onChange } = props;
