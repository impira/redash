--- conflicted
+++ resolved
@@ -1,36 +1,31 @@
-<<<<<<< HEAD
-import { isNumber, isFinite, toString, invoke, nth, get, sumBy, map, min, max } from 'lodash';
-import numeral from 'numeral';
-=======
-import { isNumber, isFinite, toString } from "lodash";
+import { isNumber, isFinite, toString, invoke, nth, get, sumBy, map, min, max } from "lodash";
 import numeral from "numeral";
->>>>>>> 7a34a768
 
 export const COUNTER_TYPES = {
   rowValue: {
-    name: 'Row Value',
+    name: "Row Value",
     getValue: (rows, { rowNumber, counterColName }) => get(nth(rows, rowNumber), counterColName),
-    options: ['counterColName', 'rowNumber', 'targetColName', 'targetRowNumber'],
+    options: ["counterColName", "rowNumber", "targetColName", "targetRowNumber"],
   },
   countRows: {
-    name: 'Count Rows',
+    name: "Count Rows",
     getValue: rows => rows.length,
-    options: ['targetColName', 'targetRowNumber'],
+    options: ["targetColName", "targetRowNumber"],
   },
   sumRows: {
-    name: 'Sum Values',
+    name: "Sum Values",
     getValue: (rows, { counterColName }) => sumBy(rows, counterColName),
-    options: ['counterColName', 'targetColName', 'targetRowNumber'],
+    options: ["counterColName", "targetColName", "targetRowNumber"],
   },
   minValue: {
-    name: 'Min Value',
+    name: "Min Value",
     getValue: (rows, { counterColName }) => min(map(rows, row => get(row, counterColName))),
-    options: ['counterColName', 'targetColName', 'targetRowNumber'],
+    options: ["counterColName", "targetColName", "targetRowNumber"],
   },
   maxValue: {
-    name: 'Max Value',
+    name: "Max Value",
     getValue: (rows, { counterColName }) => max(map(rows, row => get(row, counterColName))),
-    options: ['counterColName', 'targetColName', 'targetRowNumber'],
+    options: ["counterColName", "targetColName", "targetRowNumber"],
   },
 };
 
@@ -90,40 +85,20 @@
 export function getCounterData(rows, options, visualizationName) {
   const result = {};
   const rowsCount = rows.length;
-<<<<<<< HEAD
-  if (rowsCount > 0) {
-    const { counterType, counterLabel, targetRowNumber, targetColName } = options;
-=======
+  const { counterType, counterLabel, targetRowNumber, targetColName } = options;
 
-  if (rowsCount > 0 || options.countRow) {
-    const counterColName = options.counterColName;
-    const targetColName = options.targetColName;
->>>>>>> 7a34a768
+  if (rowsCount > 0 || counterType === "countRows") {
+    result.counterLabel = counterLabel || visualizationName;
 
-    result.counterLabel = options.counterLabel || visualizationName;
-
-<<<<<<< HEAD
-    const counterValue = invoke(COUNTER_TYPES[counterType], 'getValue', rows, options);
+    const counterValue = invoke(COUNTER_TYPES[counterType], "getValue", rows, options);
     if (counterValue !== null && counterValue !== undefined) {
       result.counterValue = counterValue;
-=======
-    if (options.countRow) {
-      result.counterValue = rowsCount;
-    } else if (counterColName) {
-      const rowNumber = getRowNumber(options.rowNumber, rowsCount);
-      result.counterValue = rows[rowNumber][counterColName];
->>>>>>> 7a34a768
     }
 
     result.showTrend = false;
 
     if (targetColName) {
-<<<<<<< HEAD
       result.targetValue = get(nth(rows, targetRowNumber), targetColName);
-=======
-      const targetRowNumber = getRowNumber(options.targetRowNumber, rowsCount);
-      result.targetValue = rows[targetRowNumber][targetColName];
->>>>>>> 7a34a768
 
       if (Number.isFinite(result.counterValue) && isFinite(result.targetValue)) {
         const delta = result.counterValue - result.targetValue;
@@ -152,7 +127,7 @@
 }
 
 export function isValueNumber(rows, options) {
-  if (options.countRow) {
+  if (options.counterType === "countRows") {
     return true; // array length is always a number
   }
 
